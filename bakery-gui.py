--- conflicted
+++ resolved
@@ -20,10 +20,6 @@
 import gi
 import os
 import gettext
-<<<<<<< HEAD
-from pyrunning import Command
-from bakery import kb_langs
-=======
 import babel
 import requests
 import json
@@ -33,7 +29,6 @@
 import config
 
 # from bakery import kb_langs
->>>>>>> 1a8a7643
 
 gi.require_version("Gtk", "4.0")
 gi.require_version("Adw", "1")
@@ -900,7 +895,6 @@
 
     def do_activate(self) -> None:
         """Called when the application is activated.
-<<<<<<< HEAD
 
         We raise the application's main window, creating it if
         necessary.
@@ -910,17 +904,6 @@
             win = BakeryWindow(application=self)
         win.present()
 
-=======
-
-        We raise the application's main window, creating it if
-        necessary.
-        """
-        win = self.props.active_window
-        if not win:
-            win = BakeryWindow(application=self)
-        win.present()
-
->>>>>>> 1a8a7643
     def on_preferences_action(self, widget, _) -> None:
         """Callback for the app.preferences action."""
         # Implement your preferences logic here
@@ -984,10 +967,7 @@
 
         self.next_btn.connect("clicked", self.on_next_clicked)
         self.back_btn.connect("clicked", self.on_back_clicked)
-<<<<<<< HEAD
-=======
         self.cancel_btn.connect("clicked", self.on_cancel_clicked)
->>>>>>> 1a8a7643
 
     def main_button_clicked(self, button) -> None:
         if button == self.online_install:
@@ -1016,10 +996,6 @@
         self.back_btn.set_sensitive(self.current_page > 0)
 
     def on_cancel_clicked(self, button) -> None:
-<<<<<<< HEAD
-        # go to the first page of main stack
-        self.stack1.set_visible_child_name("main_page")
-=======
         self.main_stk.set_visible_child_name("main_page")
         # remove all pages from stack1
         pages = self.stack1.get_pages()
@@ -1035,7 +1011,6 @@
         data["locale"] = locale
         data["user"] = user_screen.collect_data(user_screen)
         return data
->>>>>>> 1a8a7643
 
     def set_list_text(list, string) -> None:
         n = list.get_n_items()
@@ -1044,15 +1019,6 @@
         else:
             list.append(string)
 
-<<<<<<< HEAD
-    # def add_page(self, stack, page, title):
-    # maybe later
-
-    def init_screens(self, install_type) -> None:
-        self.keyboard_page = kb_screen(window=self)
-        self.stack1.add_titled(self.keyboard_page, "keyboard_page", "Keyboard")
-        self.stack1.set_visible_child_name("keyboard_page")
-=======
     def add_page(self, stack, page) -> None:
         stack.add_titled(
             globals()[config.pages[page]](window=self), config.pages[page], page
@@ -1067,7 +1033,6 @@
             for page in config.offline_pages:
                 self.add_page(self.stack1, page)
         self.install_type = install_type
->>>>>>> 1a8a7643
         self.main_stk.set_visible_child_name("install_page")
         # for testing
 
@@ -1083,11 +1048,8 @@
         super().__init__(**kwargs)
         self.window = window
         self.kb_data = kb_langs()  # {country: layouts in a list]}
-<<<<<<< HEAD
-=======
         global layout
         layout = None
->>>>>>> 1a8a7643
         builder = Gtk.Builder.new_from_file(script_dir + "/data/kb_dialog.ui")
 
         self.variant_dialog = builder.get_object("variant_dialog")
@@ -1125,26 +1087,15 @@
             self.last_selected_row = row
             lang = row.get_child().get_label()
             layouts = self.kb_data[lang]
-<<<<<<< HEAD
-            if layouts is None:
-=======
             if layouts[0] is None:
->>>>>>> 1a8a7643
                 print("no layouts")
             else:
                 # clear the listbox
                 self.variant_list.remove_all()
-<<<<<<< HEAD
-                for layout in layouts[0]:
-                    newrow = Gtk.ListBoxRow()
-                    # Language - Layout
-                    layout_label = Gtk.Label(label=f"{lang} - {layout}")
-=======
                 for layout_ in layouts[0]:
                     newrow = Gtk.ListBoxRow()
                     # Language - Layout
                     layout_label = Gtk.Label(label=f"{lang} - {layout_}")
->>>>>>> 1a8a7643
                     newrow.set_child(layout_label)
 
                     self.variant_list.append(newrow)
@@ -1157,9 +1108,6 @@
         if row != self.last_selected_layout:
             self.last_selected_layout = row
             layout = row.get_child().get_label()
-<<<<<<< HEAD
-            print(layout)
-=======
 
 
 @Gtk.Template.from_file(script_dir + "/data/locale_screen.ui")
@@ -1327,7 +1275,6 @@
 
     # def populate_regions_list(self) -> None:
     #     self.
->>>>>>> 1a8a7643
 
 
 app = BakeryApp(application_id="org.bredos.bakery")
