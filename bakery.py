import toml
import subprocess
import os
import gettext
from time import sleep
from pathlib import Path
import socket
from datetime import datetime
import requests
import json

from pyrunning import logging, LogMessage, LoggingHandler, Command
import gi

gi.require_version("NM", "1.0")
from gi.repository import GLib, NM

import config

# Config functions

# Config spec
#
# author = str | Author of the config
# title = str | A title for the config.
# config_version = int | Used to test if this config is compatible.
# uninstall_upon_completion = bool | Remove bakery on completion.
# headless = bool | Do not ask or wait for any user confirmation.
#
# [gui]
# logo = str | Used to override the BredOS logo
#
# [settings]
# lang = str | Main display language ex. "en_us"
# kb_lang = list | Languages to be added to the keyboard.
#
# region = str | Region identifier.
# timezone = str | Timezone identifier.
#
# use_ntp = bool | Use network provided time.
#
# user = false / str | The configured username. Pass false to ask for input.
# passwd = false / str | Pass an empty string to disable or false to ask for input.
# ssh_pub = false / str | Install a pubkey in the user's home and enable sshd key login.
#                       | If a key is installed, password entry via ssh is disabled.
# root_passwd = false / str | Pass an empty string to disable root login or false to ask for input.
#
# [apps]
# app_selection = list | Apps selected to be installed.
# greeter_enable = false / str | Which greeter to enable.
#                             | Use None to boot to tty.
# [postint]
# type = int | Type of post-installation script to run.
#            | 0 for none, 1 for local / remote script, 2 for a set of commands.
# data = false / str / list | For 0, 1, 2 respectively.


dryrun = False if "DO_DRYRUN" not in os.listdir() else True


# Translations


def setup_translations(lang: object = None) -> gettext.GNUTranslations:
    """
    Setup translations

        Does the following:
        - Loads the translations from the locale folder
        - Sets the translations for the gettext module

        Returns:  A gettext translation object
        :rtype: object
    """
    lang_path = os.path.join(os.path.dirname(__file__), "locale")
    # Load translations
    if lang is not None:
        gettext.bindtextdomain("bakery", lang_path)
        gettext.textdomain("bakery")
        translation = gettext.translation("bakery", lang_path, languages=[lang])
        translation.install()
        return translation.gettext  # type: ignore
    else:
        gettext.bindtextdomain("bakery", lang_path)
        gettext.textdomain("bakery")
        return gettext.gettext  # type: ignore


# Logging


def setup_logging() -> logging.Logger:
    """
    Setup logging

        Does the following:
        - Creates a logger with a name
        - Sets the format for the logs
        - Sets up logging to a file and future console
    """

    logger = logging.getLogger("bredos-bakery")
    logger.setLevel(logging.DEBUG)
    if dryrun:
        log_dir = os.path.join(".")
        log_file = os.path.join(log_dir, "DRYRUN.log")
    else:
        log_dir = os.path.join(os.path.expanduser("~"), ".bredos", "bakery", "logs")
        log_file = os.path.join(
            log_dir, datetime.now().strftime("BAKERY-%Y-%m-%d-%H-%M-%S.log")
        )
    try:
        Path(log_dir).mkdir(parents=True, exist_ok=True)
        if not os.path.isdir(log_dir):
            raise FileNotFoundError("The directory {} does not exist".format(log_dir))
        # get write perms
        elif not os.access(log_dir, os.W_OK):
            raise PermissionError(
                "You do not have permission to write to {}".format(log_dir)
            )
    except Exception as e:
        import traceback

        traceback.print_exception(type(e), e, e.__traceback__)
        exit(1)

    print("Logging to:", log_file)
    rm_old_logs(log_dir, keep=5)

    log_file_handler = logging.FileHandler(log_file)
    log_file_handler.setLevel(logging.INFO)
    log_file_formatter = logging.Formatter(
        "%(asctime)s [%(levelname)8s] %(message)s",
    )
    log_file_handler.setFormatter(log_file_formatter)
    logger.addHandler(log_file_handler)

    log_error_handler = logging.StreamHandler()
    log_error_handler.setLevel(logging.INFO)
    log_error_formatter = logging.Formatter("%(levelname)8s: %(message)s")
    log_error_handler.setFormatter(log_error_formatter)
    logger.addHandler(log_error_handler)
    return logger


def rm_old_logs(log_dir_path: str, keep: int) -> None:
    for i in os.listdir(log_dir_path):
        if i.startswith("BAKERY" if not dryrun else "DRYRUN"):
            os.remove(f"{log_dir_path}/{i}")


# Logger config


print("Starting logger..")
logger = setup_logging()
logging_handler = LoggingHandler(logger=logger)


def lp(message, write_to_f=True, mode="info") -> None:
    if not write_to_f:
        LogMessage.Info(message)
    elif mode == "info":
        LogMessage.Info(message).write(logging_handler=logging_handler)
    elif mode == "warn":
        LogMessage.Warning(message).write(logging_handler=logging_handler)
    elif mode == "crit":
        LogMessage.Critical(message).write(logging_handler=logging_handler)
    elif mode == "error":
        LogMessage.Error(message).write(logging_handler=logging_handler)
    elif mode == "exception":
        LogMessage.Exception(message).write(logging_handler=logging_handler)

    else:
        raise ValueError("Invalid mode.")


lp("Logger initialized.")
lp("Dry run = " + str(dryrun))


# TOML


def check_override_config() -> bool:
    # check if a /boot/override.toml exists.
    try:
        with open("/boot/override.toml"):
            pass
        return True
    except:
        return False


def load_config(file_path: str = "/bakery/config.toml") -> dict:
    # Load a config file as a dict.
    lp("Loaded config: " + file_path)
    return toml.load(file_path)


def export_config(config: dict, file_path: str = "/bakery/output.toml") -> bool:
    # Export a config file from a stored config dict.
    try:
        with open(file_path, "w") as f:
            lp("Exporting config to: " + file_path)
            f.write(toml.dumps(config))
    except:
        return False
    return True


# Networking functions


def test_up(hostport: tuple) -> bool:
    if not networking_up():
        return False
    try:
        socket.setdefaulttimeout(10)
        socket.socket(socket.AF_INET, socket.SOCK_STREAM).connect(hostport)
        return True
    except:
        return False


def networking_up() -> bool:
    # Tests if an interface is connected.
    client = NM.Client.new(None)
    devices = client.get_devices()
    for device in devices:
        if (
            device.get_type_description() in ["wifi", "ethernet"]
            and device.get_state().value_nick == "activated"
        ):
            return True
    return False


def internet_up() -> bool:
    res = False
    for i in [
        ("8.8.8.8", 53),
        ("9.9.9.9", 53),
        ("1.1.1.1", 53),
        ("130.61.177.30", 443),
    ]:
        res = test_up(i)
        if res:
            break
    lp("Internet status: " + str(res))
    return res


def geoip() -> dict:
    try:
        if not internet_up():
            raise OSError
        tz_data = requests.get("https://geoip.kde.org/v1/timezone").json()
        region, zone = tz_data["time_zone"].split("/")
        return {"region": region, "zone": zone}
    except:
        return config.timezone


def ethernet_available() -> bool:
    client = NM.Client.new(None)
    devices = client.get_devices()
    for device in devices:
        if device.get_type_description() == "ethernet":
            return True
    return False


def ethernet_connected() -> bool:
    client = NM.Client.new(None)
    devices = client.get_devices()
    for device in devices:
        if (
            device.get_type_description() == "ethernet"
            and device.get_state().value_nick == "activated"
        ):
            return True
    return False


def wifi_available() -> bool:
    client = NM.Client.new(None)
    devices = client.get_devices()
    for device in devices:
        if device.get_type_description() == "wifi":
            return True
    return False


def wifi_connected() -> bool:
    client = NM.Client.new(None)
    devices = client.get_devices()
    for device in devices:
        if (
            device.get_type_description() == "wifi"
            and device.get_state().value_nick == "activated"
        ):
            return True
    return False


def open_nm_settings() -> None:
    # Opens whichever gui for network settings is found.
    pass


def check_updated() -> bool:
    # Check if bakery version has chanced in pacman.
    return False


def nmtui() -> None:
    # Opens nmtui for network settings configurations.
    st = True
    while st:
        subprocess.run(["nmtui"])
        while st:
            try:
                if not internet_up():
                    print("\nWARNING: The internet is still unreachable.")
                res = input("Do you want to run nmtui again? (Y/N): ")
                if res in ["n", "N"]:
                    st = False
                elif res in ["y", "Y"]:
                    break
            except:
                pass


# Locale functions

_langmap = {
    "aa": "Afar",
    "af": "Afrikaans",
    "am": "Amharic",
    "an": "Aragonese",
    "ak": "Akan",
    "ar": "Arabic",
    "as": "Assamese",
    "ast": "Asturian",
    "az": "Azerbaijani",
    "be": "Belarusian",
    "bg": "Bulgarian",
    "bi": "Bislama",
    "bn": "Bengali",
    "bo": "Tibetan",
    "br": "Breton",
    "bs": "Bosnian",
    "ca": "Catalan",
    "ce": "Chechen",
    "cs": "Czech",
    "cv": "Chuvash",
    "cy": "Welsh",
    "da": "Danish",
    "de": "German",
    "dv": "Divehi",
    "dz": "Dzongkha",
    "el": "Greek",
    "en": "English",
    "eo": "Esperanto",
    "es": "Spanish",
    "et": "Estonian",
    "eu": "Basque",
    "fa": "Persian",
    "fi": "Finnish",
    "ff": "Fulah",
    "fil": "Filipino",
    "fo": "Faroese",
    "fr": "French",
    "fy": "Western Frisian",
    "ga": "Irish",
    "gd": "Scottish Gaelic",
    "gl": "Galician",
    "gu": "Gujarati",
    "gv": "Manx",
    "ha": "Hausa",
    "he": "Hebrew",
    "hi": "Hindi",
    "hr": "Croatian",
    "ht": "Haitian Creole",
    "hu": "Hungarian",
    "hy": "Armenian",
    "ia": "Interlingua",
    "id": "Indonesian",
    "ig": "Igbo",
    "ik": "Inupiaq",
    "is": "Icelandic",
    "it": "Italian",
    "iu": "Inuktitut",
    "ja": "Japanese",
    "ka": "Georgian",
    "kab": "Kabyle",
    "kl": "Kalaallisut",
    "kk": "Kazakh",
    "km": "Khmer",
    "kn": "Kannada",
    "ko": "Korean",
    "kok": "Konkani",
    "ks": "Kashmiri",
    "ku": "Kurdish",
    "kw": "Cornish",
    "ky": "Kyrgyz",
    "lb": "Luxembourgish",
    "ln": "Lingala",
    "lo": "Lao",
    "lg": "Ganda",
    "li": "Limburgish",
    "lt": "Lithuanian",
    "lv": "Latvian",
    "mai": "Maithili",
    "mg": "Malagasy",
    "mhr": "Eastern Mari",
    "mi": "Maori",
    "mk": "Macedonian",
    "ml": "Malayalam",
    "mn": "Mongolian",
    "mr": "Marathi",
    "ms": "Malay",
    "mt": "Maltese",
    "my": "Burmese",
    "nb": "Norwegian Bokmål",
    "nds": "Low German",
    "ne": "Nepali",
    "nl": "Dutch",
    "nn": "Norwegian Nynorsk",
    "nr": "Southern Ndebele",
    "nso": "Northern Sotho",
    "oc": "Occitan",
    "om": "Oromo",
    "or": "Oriya",
    "os": "Ossetic",
    "pa": "Punjabi",
    "pl": "Polish",
    "ps": "Pashto",
    "pt": "Portuguese",
    "ro": "Romanian",
    "ru": "Russian",
    "rw": "Kinyarwanda",
    "sa": "Sanskrit",
    "sc": "Sardinian",
    "sd": "Sindhi",
    "se": "Northern Sami",
    "sm": "Samoan",
    "so": "Somali",
    "shs": "Shuswap",
    "si": "Sinhala",
    "sk": "Slovak",
    "sl": "Slovenian",
    "sq": "Albanian",
    "sr": "Serbian",
    "ss": "Swati",
    "st": "Southern Sotho",
    "sv": "Swedish",
    "sw": "Swahili",
    "ta": "Tamil",
    "ti": "Tigrinya",
    "to": "Tongan",
    "te": "Telugu",
    "tg": "Tajik",
    "th": "Thai",
    "tk": "Turkmen",
    "tl": "Tagalog",
    "tn": "Tswana",
    "tr": "Turkish",
    "ts": "Tsonga",
    "tt": "Tatar",
    "ug": "Uighur",
    "uk": "Ukrainian",
    "ur": "Urdu",
    "uz": "Uzbek",
    "ve": "Venda",
    "vi": "Vietnamese",
    "wa": "Walloon",
    "wae": "Walser",
    "wo": "Wolof",
    "xh": "Xhosa",
    "yi": "Yiddish",
    "yo": "Yoruba",
    "yue": "Yue Chinese",
    "zh": "Chinese",
    "zu": "Zulu",
}

_kblangmap = {
    "af": "Afrikaans",
    "al": "Albanian",
    "am": "Amharic",
    "ara": "Arabic",
    "at": "Austrian German",
    "au": "Australian English",
    "az": "Azerbaijani",
    "ba": "Bosnian",
    "bd": "Bangla",
    "be": "Belgian Dutch",
    "bg": "Bulgarian",
    "br": "Portuguese (Brazil)",
    "brai": "Braille",
    "bt": "Bhutanese",
    "bw": "Tswana",
    "by": "Belarusian",
    "ca": "Canadian English",
    "cd": "Congolese",
    "ch": "Swiss German",
    "cm": "Cameroonian",
    "cn": "Chinese",
    "cz": "Czech",
    "de": "German",
    "dk": "Danish",
    "dz": "Algerian Arabic",
    "ee": "Estonian",
    "epo": "Esperanto",
    "es": "Spanish",
    "eg": "Egyptian",
    "et": "Estonian",
    "fi": "Finnish",
    "fo": "Faroese",
    "fr": "French",
    "gb": "British English",
    "ge": "Georgian",
    "gh": "Ghanaian",
    "gn": "Guinean",
    "gr": "Greek",
    "hr": "Croatian",
    "hu": "Hungarian",
    "id": "Indonesian",
    "ie": "Irish",
    "il": "Hebrew",
    "in": "Indian English",
    "iq": "Iraqi Arabic",
    "ir": "Persian",
    "is": "Icelandic",
    "it": "Italian",
    "jp": "Japanese",
    "ke": "Kenyan",
    "kg": "Kyrgyz",
    "kh": "Khmer",
    "kr": "Korean",
    "kz": "Kazakh",
    "la": "Lao",
    "latam": "Latin American Spanish",
    "lk": "Sinhala",
    "lt": "Lithuanian",
    "lv": "Latvian",
    "ma": "Moroccan Arabic",
    "mao": "Māori",
    "md": "Moldovan",
    "me": "Montenegrin",
    "mk": "Macedonian",
    "ml": "Malian",
    "mm": "Myanmar",
    "mn": "Mongolian",
    "mt": "Maltese",
    "mv": "Dhivehi",
    "my": "Malay",
    "ng": "Nigerian Pidgin",
    "nl": "Dutch",
    "no": "Norwegian",
    "np": "Nepali",
    "nz": "New Zealand",
    "ph": "Filipino",
    "pk": "Pakistani",
    "pl": "Polish",
    "pt": "Portuguese",
    "ro": "Romanian",
    "rs": "Serbian",
    "ru": "Russian",
    "se": "Swedish",
    "si": "Slovenian",
    "sk": "Slovak",
    "sn": "Senegalese",
    "sy": "Syrian Arabic",
    "tg": "Tajik",
    "th": "Thai",
    "tj": "Tajik",
    "tm": "Turkmen",
    "tr": "Turkish",
    "tw": "Taiwanese",
    "tz": "Tanzanian",
    "ua": "Ukrainian",
    "us": "American English",
    "uz": "Uzbek",
    "vn": "Vietnamese",
    "za": "South African English",
}


def locales(only_enabled: bool = False) -> list:
    """
    Returns all possible locales.

    Uses /etc/locale.gen since there is no standard on arm.
    """
    with open("/etc/locale.gen") as localef:
        data = localef.read().split("\n")
        for i in range(len(data) - 1, -1, -1):
            if (
                len(data[i]) < 4
                or (data[i][2] != "_" and data[i][3] != "_")
                or (only_enabled and data[i][0] == "#")
            ):
                data.pop(i)  # remove non-locale / disabled locale on only_enabled
        for i in range(len(data)):
            data[i] = data[i].replace("#", "").replace("  ", "")  # cleanup
        return set(data)


def langs(only_enabled: bool = False) -> dict:
    """
    A formatted dict of languages and locales

    {language: [locale1, locale2], ...}
    """
    data = locales(only_enabled)
    res = {}
    for i in data:
        lang = _langmap[i[: i.find("_")]]
        if lang in res.keys():
            res[lang].append(i)
        else:
            res[lang] = [i]
    return res


def kb_langs(only_enabled: bool = False) -> dict:
    res = {}
    if not only_enabled:
        layouts = (
            subprocess.check_output(
                "localectl list-x11-keymap-layouts",
                shell=True,
            )
            .decode("UTF-8")
            .split()
        )
        if "custom" in layouts:
            layouts.pop(layouts.index("custom"))
        print("The following output is from subprocess and is normal behaviour.")
        print("Not all languages support variants.")
        for i in layouts:
            lang = _kblangmap[i]
            try:
                variants = (
                    subprocess.check_output(
                        "localectl list-x11-keymap-variants " + i,
                        shell=True,
                    )
                    .decode("UTF-8")
                    .split()
                )
                res.update({lang: [variants]})
            except:
                res.update({lang: [None]})
    else:
        with open("/etc/vconsole.conf") as f:
            for i in f.read().split():
                if i.startswith("KEYMAP="):
                    res.update({i[7:]: None})
    return res


def tz_list() -> dict:
    res = {}
    data = (
        subprocess.check_output(["timedatectl", "list-timezones"])
        .decode("UTF-8")
        .split()
    )
    for i in data:
        if "/" in i:
            cont = i[: i.find("/")]
            if cont not in res.keys():
                res[cont] = []
            res[cont].append(i[i.find("/") + 1 :])
    return res


def enable_locales(to_en: list) -> None:
    to_add = set()
    enabled = locales(True)
    all_loc = locales()
    for locale in to_en:
        if locale not in enabled:
            if locale in all_loc:
                to_add.add(locale)
            else:
                raise OSError("Invalid locale: " + locale)
    if len(to_add):
        for i in to_add:  # Why fumble with stacked \\n? Just spam a bit.
            lp("Enabling:" + i)
<<<<<<< HEAD
            Command(["sudo", "bash", "-c", "echo " + i + ">> /etc/locale.gen"])
        lp("Generating locales")
        Command(["sudo", "locale-gen"])
=======
            cmd = ["sudo", "bash", "-c", "echo " + i + ">> /etc/locale.gen"]
            if dryrun:
                lp("Would have run: " + str(cmd))
            else:
                subprocess.run(cmd)
        lp("Generating locales")
        cmd = ["sudo", "locale-gen"]
        if dryrun:
            lp("Would have run: " + str(cmd))
        else:
            subprocess.run(cmd)
>>>>>>> 58625bec


def set_locale(locale: str) -> None:
    if locale not in locales(True):
        raise OSError("Locale not enabled!")
    lp("Setting locale to: " + locale)
    cmd = ["sudo", "localectl", "set-locale", "LANG=" + locale]
    if dryrun:
        lp("Would have run: " + str(cmd))
    else:
        subprocess.run(cmd)


def set_kb(locale: str) -> None:
    raise NotImplementedError
    # subprocess.run(["sudo", "localectl", "set-keymap", "LANG=" + locale])


# Package functions


def ensure_localdb(retries: int = 3) -> None:
    if not len(os.listdir("/var/lib/pacman/sync/")):
        if not internet_up():
            raise OSError("Internet Unavailable.")
        for i in range(retries):
            try:
                Command(["sudo", "pacman", "-Sy"])
                break
            except:
                pass
    if not len(os.listdir("/var/lib/pacman/sync/")):
        raise OSError("Could not update databases.")


def package_desc(packages: list) -> dict:
    ensure_localdb()
    res = {}
    if len(packages):
        outp = (
            subprocess.check_output(["pacman", "-Si"] + packages)
            .decode("UTF-8")
            .split()
        )
        cindex = 0
        cur_desc = ""
        cur_pkg = None
        in_desc = False
        while cindex < len(outp):
            if (not in_desc) and outp[cindex] == "Name" and outp[cindex + 1] == ":":
                cur_pkg = outp[cindex + 2]
                cindex += 3
            if (
                (not in_desc)
                and outp[cindex] == "Description"
                and outp[cindex + 1] == ":"
            ):
                cindex += 1
                in_desc = True
            elif in_desc:
                if outp[cindex] == "Architecture" and outp[cindex + 1] == ":":
                    if cur_pkg in packages:
                        res[cur_pkg] = cur_desc
                    in_desc = False
                    cur_desc = ""
                else:
                    cur_desc += (" " if len(cur_desc) else "") + outp[cindex]
            cindex += 1
    return res


def enable_services(services: list) -> None:
    try:
<<<<<<< HEAD
        Command(["sudo", "systemctl", "enable", i])
=======
        cmd = ["sudo", "systemctl", "enable", i]
        if dryrun:
            lp("Would have run: " + str(cmd))
        else:
            subprocess.run(cmd)
>>>>>>> 58625bec
    except:
        pass


def setup_base() -> None:
    if dryrun:
        lp("Setup base skipped in dryrun")
        return
    os.remove("/etc/sudoers.d/g_wheel")
    os.remove("/etc/polkit-1/rules.d/49-nopasswd_global.rules")

    Command(["sudo", "systemctl", "disable", "resizefs.service"])
    enable_services(
        ["bluetooth.service", "fstrim.timer", "oemcleanup.service", "cups.socket"]
    )


dms = {
    "sddm": "sddm.service",
    "lightdm": "lightdm.service",
    "gdm": "gdm.service",
    "lxdm": "lxdm.service",
    "tdm": "tdm.service",
    "kdm": "kdm.service",
    "mdm": "mdm.service",
    "slim": "slim.service",
    "entrance": "entrance.service",
}


def installed_dms() -> list:
    pass


# Verification functions


def validate_username(username) -> str:
    if len(username) > 30:
        return "Cannot be longer than 30 characters"
    elif not len(username):
        return "Cannot be empty"
    if len(username) and username[0] in ["-", "_", "."]:
        return "Cannot start with special characters"
    for i in range(len(username)):
        if not (
            (
                username[i].isdigit()
                or username[i].islower()
                or username[i] in ["-", "_", "."]
            )
            and username[i].isascii()
        ):
            return "Invalid characters (Use lowercase latin characters, numbers and '-' '_' '.')"
    return ""


def validate_fullname(fullname) -> str:
    if len(fullname) > 30:
        return "Cannot be longer than 30 characters"
    elif not len(fullname):
        return "Cannot be empty"
    for i in range(len(fullname)):
        if not (
            fullname[i].isdigit()
            or fullname[i].islower()
            or fullname[i].isupper()
            or fullname[i].isspace()
            or fullname[i] in ["'", "-"]
        ):
            return 'Invalid characters (Use characters, numbers and "\'")'
    return ""


def validate_hostname(hostname) -> str:
    if len(hostname) > 63:
        return "Cannot be longer than 30 characters"
    elif not len(hostname):
        return "Cannot be empty"
    if len(hostname) and hostname[0] == "_":
        return "Cannot start with '_'"
    for i in range(len(hostname)):
        if not (
            (
                hostname[i].isdigit()
                or hostname[i].islower()
                or hostname[i].isupper()
                or hostname[i] in ["-"]
            )
            and hostname[i].isascii()
        ):
            return 'Invalid characters (Use characters, numbers and "\'")'
    return ""


# User configuration functions.


def gidc(gid: str) -> bool:
    with open("/etc/group") as gr:
        data = gr.read().split("\n")
        for i in data:
            if i.split(":")[-2] == gid:
                return True
    return False


def uidc(uid: str) -> bool:
    with open("/etc/passwd") as pw:
        data = pw.read().split("\n")
        for i in data:
            if i.split(":")[2] == uid:
                return True
    return False


def shells() -> set:
    res = set()
    with open("/etc/shells") as sh:
        data = sh.read().split("\n")
        for i in data:
            if i.startswith("/"):
                res.add(i)
    return res


def adduser(username: str, passwd: str, uid, gid, shell: str, groups: list) -> None:
    if isinstance(uid, int):
        uid = str(uid)
    if gid is False:
        gid = uid
    if shell not in shells():
        raise OSError("Invalid shell")
    if uidc(uid):
        raise OSError("Used UID")
    if gidc(gid):
        raise OSError("Used GID")
    lp("Making group " + username + " on gid " + gid)
<<<<<<< HEAD
    Command(
        ["sudo", "groupadd", username, "-g", gid]
    )  # May silently fail, which is fine.
    lp("Adding user " + username + "on " + uid + ":" + gid + " with shell " + shell)
    Command(
        ["sudo", "useradd", "-N", username, "-u", uid, "-g", gid, "-m", "-s", shell]
    )
=======
    cmd = ["sudo", "groupadd", username, "-g", gid]
    if dryrun:
        lp("Would have run: " + str(cmd))
    else:
        subprocess.run(cmd)  # May silently fail, which is fine.
    lp("Adding user " + username + "on " + uid + ":" + gid + " with shell " + shell)
    cmd = ["sudo", "useradd", "-N", username, "-u", uid, "-g", gid, "-m", "-s", shell]
    if dryrun:
        lp("Would have run: " + str(cmd))
    else:
        subprocess.run(cmd)
>>>>>>> 58625bec
    for i in groups:
        groupadd(username, i)


def groupadd(username: str, group: str) -> None:
    lp("Adding " + username + " to group " + group)
<<<<<<< HEAD
    Command["sudo", "usermod", "-aG", username, group]
=======
    cmd = ["sudo", "usermod", "-aG", username, group]
    if dryrun:
        lp("Would have run: " + str(cmd))
    else:
        subprocess.run(cmd)
>>>>>>> 58625bec


def passwd(username: str, passwd: str) -> None:
    lp("Setting user " + username + " password")
    cmd = ["sudo", "passwd", username]
    if dryrun:
        lp("Would have run: " + str(cmd))
    else:
        subprocess.run(cmd, input=f"{passwd}\n{passwd}", text=True)


# Main functions


def install(settings=None) -> None:
    # Settings validation
    print("Starting installation..")
    if settings is None:
        if dryrun:
            settings = {
                "install_type": "offline",
                "layout": {"lang": "American English", "variant": "alt-intl"},
                "locale": "en_US",
                "timezone": {"region": "Europe", "zone": "Sofia"},
                "hostname": "breborb",
                "sudo_nopasswd": True,
                "user": {
                    "fullname": "Bred guy",
                    "username": "Panda",
                    "password": "123",
                    "uid": 1000,
                    "gid": False,
                    "shell": "/bin/zsh",
                    "groups": ["wheel", "network", "video", "audio", "storage", "uucp"],
                },
                "root_password": False,
                "ntp": True,
                "installer": {
                    "shown_pages": ["Keyboard", "Timezone", "User", "Locale"],
                    "packages": [],
                    "de_packages": [],
                },
            }
        else:
            raise ValueError("No data passed with dryrun disabled.")

    # Parse settings
    lp("Manifest received:")
    for i in [
        "install_type",
        "layout",
        "locale",
        "timezone",
        "hostname",
        "sudo_nopasswd",
        "user",
        "root_password",
        "ntp",
        "installer",
    ]:
        if i not in settings.keys():
            raise TypeError("Invalid manifest, does not contain " + i)
    if settings["install_type"] not in ["online", "offline", "custom"]:
        raise TypeError('Invalid install_type, use "online", "offline" or "custom".')
    for i in ["lang", "variant"]:
        if i not in settings["layout"].keys():
            raise TypeError("Invalid layout manifest, does not contain " + i)
        if (not isinstance(settings["layout"][i], str)) and (
            settings["layout"][i] != False
        ):
            raise TypeError(i + " must be a string or False")
    for i in ["locale", "root_password"]:
        if (not isinstance(settings[i], str)) and (settings[i] != False):
            raise TypeError(i + " must be a string or False")
    if not isinstance(settings["ntp"], bool):
        raise TypeError("ntp must be a bool")
    for i in ["fullname", "username", "password", "uid", "gid", "shell", "groups"]:
        if i not in settings["user"].keys():
            raise TypeError("Invalid user manifest, does not contain " + i)
    for i in ["shown_pages", "packages", "de_packages"]:
        if i not in settings["installer"].keys():
            raise TypeError("Invalid installer manifest, does not contain " + i)

    # Install
    if settings["install_type"] == "online":
        raise NotImplementedError("Online mode not yet implemented!")
    elif settings["install_type"] == "offline":
        # Configure locales
        # Configure users
        # Cleanup
        raise NotImplementedError("Code has reached the implementation end!")
    elif settings["install_type"] == "custom":
        raise NotImplementedError("Custom mode not yet implemented!")<|MERGE_RESOLUTION|>--- conflicted
+++ resolved
@@ -692,23 +692,17 @@
     if len(to_add):
         for i in to_add:  # Why fumble with stacked \\n? Just spam a bit.
             lp("Enabling:" + i)
-<<<<<<< HEAD
-            Command(["sudo", "bash", "-c", "echo " + i + ">> /etc/locale.gen"])
-        lp("Generating locales")
-        Command(["sudo", "locale-gen"])
-=======
             cmd = ["sudo", "bash", "-c", "echo " + i + ">> /etc/locale.gen"]
             if dryrun:
                 lp("Would have run: " + str(cmd))
             else:
-                subprocess.run(cmd)
+                Command(cmd)
         lp("Generating locales")
         cmd = ["sudo", "locale-gen"]
         if dryrun:
             lp("Would have run: " + str(cmd))
         else:
-            subprocess.run(cmd)
->>>>>>> 58625bec
+            Command(cmd)
 
 
 def set_locale(locale: str) -> None:
@@ -782,15 +776,11 @@
 
 def enable_services(services: list) -> None:
     try:
-<<<<<<< HEAD
-        Command(["sudo", "systemctl", "enable", i])
-=======
         cmd = ["sudo", "systemctl", "enable", i]
         if dryrun:
             lp("Would have run: " + str(cmd))
         else:
-            subprocess.run(cmd)
->>>>>>> 58625bec
+            Command(cmd)
     except:
         pass
 
@@ -929,42 +919,28 @@
     if gidc(gid):
         raise OSError("Used GID")
     lp("Making group " + username + " on gid " + gid)
-<<<<<<< HEAD
-    Command(
-        ["sudo", "groupadd", username, "-g", gid]
-    )  # May silently fail, which is fine.
-    lp("Adding user " + username + "on " + uid + ":" + gid + " with shell " + shell)
-    Command(
-        ["sudo", "useradd", "-N", username, "-u", uid, "-g", gid, "-m", "-s", shell]
-    )
-=======
     cmd = ["sudo", "groupadd", username, "-g", gid]
     if dryrun:
         lp("Would have run: " + str(cmd))
     else:
-        subprocess.run(cmd)  # May silently fail, which is fine.
+        Command(cmd)  # May silently fail, which is fine.
     lp("Adding user " + username + "on " + uid + ":" + gid + " with shell " + shell)
     cmd = ["sudo", "useradd", "-N", username, "-u", uid, "-g", gid, "-m", "-s", shell]
     if dryrun:
         lp("Would have run: " + str(cmd))
     else:
-        subprocess.run(cmd)
->>>>>>> 58625bec
+        Command(cmd)
     for i in groups:
         groupadd(username, i)
 
 
 def groupadd(username: str, group: str) -> None:
     lp("Adding " + username + " to group " + group)
-<<<<<<< HEAD
-    Command["sudo", "usermod", "-aG", username, group]
-=======
     cmd = ["sudo", "usermod", "-aG", username, group]
     if dryrun:
         lp("Would have run: " + str(cmd))
     else:
-        subprocess.run(cmd)
->>>>>>> 58625bec
+        Command(cmd)
 
 
 def passwd(username: str, passwd: str) -> None:
